[workspace]
resolver = "2"

default-members = [
    "conjure_oxide",
    "crates/conjure_core",
    "solvers/kissat",
    "solvers/minion",
]

members = [
    "conjure_oxide",
    "crates/conjure_core",
    "crates/enum_compatability_macro",
    "crates/conjure_macros",
    "solvers/kissat",
    "solvers/minion",
<<<<<<< HEAD
    "crates/treesitter-example",
=======
    "crates/tree_morph",
>>>>>>> dc75579a
]

[workspace.lints.clippy]
unwrap_used = "warn"
expect_used = "warn"
wildcard_imports = "warn"

[profile.dev]
codegen-units = 1

[profile.release]
codegen-units = 1<|MERGE_RESOLUTION|>--- conflicted
+++ resolved
@@ -15,11 +15,8 @@
     "crates/conjure_macros",
     "solvers/kissat",
     "solvers/minion",
-<<<<<<< HEAD
     "crates/treesitter-example",
-=======
     "crates/tree_morph",
->>>>>>> dc75579a
 ]
 
 [workspace.lints.clippy]
