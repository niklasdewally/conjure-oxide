name: "conjure-oxide"

on:
  push:
    branches:
      - main # run for pushes to the main branch
    paths: 
<<<<<<< HEAD
      - conjure_oxide/**
      - Cargo.*
      - .github/workflows/oxide.yml
  pull_request:
    paths: 
      - conjure_oxide/**
      - Cargo.*
      - .github/workflows/oxide.yml
=======
      - 'conjure_oxide/**'
  pull_request:
    paths: 
      - 'conjure_oxide/**'
>>>>>>> 04f394e9
  workflow_dispatch:

jobs:
  ubuntu:
    name: "Conjure Oxide: Ubuntu Build"
    runs-on: ubuntu-latest
    steps:
      - uses: actions/checkout@v2

      - name: Generate caching variables
        id: cache-vars
        run: |
          echo -e "submodule_sha=$(./etc/ci/get_submodules_hash.sh)" >> "$GITHUB_OUTPUT"
          echo -e "submodule_sha=$(./etc/ci/get_submodules_hash.sh)"

      - name: Set up cache
        uses: actions/cache@v3
        with:
          path: 
            ~/.cargo/bin/
            ~/.cargo/registry/index/
            ~/.cargo/registry/cache/
            ~/.cargo/git/db/
            target/            
            solvers/minion/vendor
            solvers/chuffed/vendor

          key: stable-${{ runner.os }}-gitmodules-${{ steps.cache-vars.outputs.submodule_sha }}-cargo-${{ hashFiles('**/Cargo.lock') }}
          restore-keys: stable-${{ runner.os }}-gitmodules-

      - working-directory: ./conjure_oxide
        run: rustup update stable && rustup default stable

      - working-directory: ./conjure_oxide
        run: cargo build -vv

  mac:
    name: "Conjure Oxide: Mac Build"
    runs-on: macos-latest
    steps:
      - uses: actions/checkout@v2

      - name: Generate caching variables
        id: cache-vars
        run: |
          echo -e "submodule_sha=$(./etc/ci/get_submodules_hash.sh)" >> "$GITHUB_OUTPUT"
          echo -e "submodule_sha=$(./etc/ci/get_submodules_hash.sh)"

      - name: Set up cache
        uses: actions/cache@v3
        with:
          path: 
            ~/.cargo/bin/
            ~/.cargo/registry/index/
            ~/.cargo/registry/cache/
            ~/.cargo/git/db/
            target/            
            solvers/minion/vendor
            solvers/chuffed/vendor
            
          key: stable-${{ runner.os }}-gitmodules-${{ steps.cache-vars.outputs.submodule_sha }}-cargo-${{ hashFiles('**/Cargo.lock') }}
          restore-keys: stable-${{ runner.os }}-gitmodules-

      - working-directory: ./conjure_oxide
        run: rustup update stable && rustup default stable

      - working-directory: ./conjure_oxide
        run: rustup target add aarch64-apple-darwin

      - working-directory: ./conjure_oxide
        run: cargo build -vv

  tests:
    name: "Conjure Oxide: Tests"
    runs-on: ubuntu-latest
    steps:
      - uses: actions/checkout@v2

      - name: Generate caching variables
        id: cache-vars
        run: |
          echo -e "submodule_sha=$(./etc/ci/get_submodules_hash.sh)" >> "$GITHUB_OUTPUT"
          echo -e "submodule_sha=$(./etc/ci/get_submodules_hash.sh)"

      - name: Set up cache
        uses: actions/cache@v3
        with:
          path: 
            ~/.cargo/bin/
            ~/.cargo/registry/index/
            ~/.cargo/registry/cache/
            ~/.cargo/git/db/
            target/            
            solvers/minion/vendor
            solvers/chuffed/vendor
          key: stable-${{ runner.os }}-gitmodules-${{ steps.cache-vars.outputs.submodule_sha }}-cargo-${{ hashFiles('**/Cargo.lock') }}
          restore-keys: stable-${{ runner.os }}-gitmodules-

      - working-directory: ./conjure_oxide
        run: rustup update stable && rustup default stable

      - working-directory: ./conjure_oxide
        run: cargo test


      

<|MERGE_RESOLUTION|>--- conflicted
+++ resolved
@@ -5,7 +5,6 @@
     branches:
       - main # run for pushes to the main branch
     paths: 
-<<<<<<< HEAD
       - conjure_oxide/**
       - Cargo.*
       - .github/workflows/oxide.yml
@@ -14,12 +13,6 @@
       - conjure_oxide/**
       - Cargo.*
       - .github/workflows/oxide.yml
-=======
-      - 'conjure_oxide/**'
-  pull_request:
-    paths: 
-      - 'conjure_oxide/**'
->>>>>>> 04f394e9
   workflow_dispatch:
 
 jobs:
