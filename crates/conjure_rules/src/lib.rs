--- conflicted
+++ resolved
@@ -185,15 +185,9 @@
 /// # use conjure_core::rule::{ApplicationError, ApplicationResult, Reduction};
 /// # use conjure_rules::register_rule;
 /// #
-<<<<<<< HEAD
-/// #[register_rule]
-/// fn identity(expr: &Expression, mdl: &Model) -> ApplicationResult {
-///   Ok(Reduction::pure(expr.clone()))
-=======
 /// #[register_rule(("RuleSetName", 10))]
-/// fn identity(expr: &Expression) -> Result<Expression, RuleApplicationError> {
+/// fn identity(expr: &Expression) -> Result<Expression, ApplicationError> {
 ///   Ok(expr.clone())
->>>>>>> fb407f3f
 /// }
 /// ```
 #[doc(inline)]
