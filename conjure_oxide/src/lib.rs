--- conflicted
+++ resolved
@@ -1,14 +1,9 @@
 pub mod error;
 pub mod find_conjure;
 pub mod parse;
-<<<<<<< HEAD
 mod rewrite;
 pub mod rules;
-mod solvers;
-=======
-mod rules;
 pub mod solvers;
->>>>>>> 4828e4d1
 
 pub use conjure_core::ast; // re-export core::ast as conjure_oxide::ast
 pub use conjure_core::ast::Model; // rexport core::ast::Model as conjure_oxide::Model
